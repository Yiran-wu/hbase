--- conflicted
+++ resolved
@@ -1,11 +1,3 @@
-<<<<<<< HEAD
-# Licensed to the Apache Software Foundation (ASF) under one or more
-# contributor license agreements.  See the NOTICE file distributed with
-# this work for additional information regarding copyright ownership.
-# The ASF licenses this file to You under the Apache License, Version 2.0
-# (the "License"); you may not use this file except in compliance with
-# the License.  You may obtain a copy of the License at
-=======
 #
 # Copyright 2010 The Apache Software Foundation
 #
@@ -16,7 +8,6 @@
 # to you under the Apache License, Version 2.0 (the
 # "License"); you may not use this file except in compliance
 # with the License.  You may obtain a copy of the License at
->>>>>>> b9e41678
 #
 #     http://www.apache.org/licenses/LICENSE-2.0
 #
@@ -25,10 +16,7 @@
 # WITHOUT WARRANTIES OR CONDITIONS OF ANY KIND, either express or implied.
 # See the License for the specific language governing permissions and
 # limitations under the License.
-<<<<<<< HEAD
-=======
 #
->>>>>>> b9e41678
 
 function getCredentialSetting {
   name=$1
